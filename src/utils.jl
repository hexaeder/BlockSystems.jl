--- conflicted
+++ resolved
@@ -274,11 +274,11 @@
     end
 end
 
-<<<<<<< HEAD
 function narrow_type(A::AbstractArray)
     elt = mapreduce(typeof, promote_type, A)
     convert.(elt, A)
-=======
+end
+
 """
     @connect blkA.o => blkB.i
     @connect blkA.o=>blkB.i blkB.o=>blkC.i kwargs...
@@ -326,5 +326,4 @@
     else
         throw(ArgumentError("Cannot make sens of pair $p1 => $p2"))
     end
->>>>>>> 5fb4bd65
 end